--- conflicted
+++ resolved
@@ -1406,11 +1406,6 @@
 
 #[cfg(test)]
 mod tests {
-<<<<<<< HEAD
-    use typst::lang::Tracer;
-=======
->>>>>>> 9a45d948
-
     use super::autocomplete;
     use crate::tests::TestWorld;
 
