use comemo::{Track, Tracked, TrackedMut};
use ecow::{eco_format, eco_vec, EcoString, EcoVec};

use crate::diag::{bail, At, SourceResult};
<<<<<<< HEAD
use crate::engine::{Engine, Route};
=======
use crate::engine::{Engine, Route, Sink, Traced};
>>>>>>> 9a45d948
use crate::foundations::{
    cast, elem, func, scope, select_where, ty, Args, Construct, Content, Context, Func,
    LocatableSelector, NativeElement, Packed, Repr, Selector, Show, Str, StyleChain,
    Value,
};
<<<<<<< HEAD
use crate::introspection::{Introspector, Locatable, Location, Locator};
use crate::lang::Tracer;
=======
use crate::introspection::{Introspector, Locatable, Location};
>>>>>>> 9a45d948
use crate::syntax::Span;
use crate::World;

/// Manages stateful parts of your document.
///
/// Let's say you have some computations in your document and want to remember
/// the result of your last computation to use it in the next one. You might try
/// something similar to the code below and expect it to output 10, 13, 26, and
/// 21. However this **does not work** in Typst. If you test this code, you will
/// see that Typst complains with the following error message: _Variables from
/// outside the function are read-only and cannot be modified._
///
/// ```typ
/// // This doesn't work!
/// #let x = 0
/// #let compute(expr) = {
///   x = eval(
///     expr.replace("x", str(x))
///   )
///   [New value is #x. ]
/// }
///
/// #compute("10") \
/// #compute("x + 3") \
/// #compute("x * 2") \
/// #compute("x - 5")
/// ```
///
/// # State and document markup { #state-and-markup }
/// Why does it do that? Because, in general, this kind of computation with side
/// effects is problematic in document markup and Typst is upfront about that.
/// For the results to make sense, the computation must proceed in the same
/// order in which the results will be laid out in the document. In our simple
/// example, that's the case, but in general it might not be.
///
/// Let's look at a slightly different, but similar kind of state: The heading
/// numbering. We want to increase the heading counter at each heading. Easy
/// enough, right? Just add one. Well, it's not that simple. Consider the
/// following example:
///
/// ```example
/// #set heading(numbering: "1.")
/// #let template(body) = [
///   = Outline
///   ...
///   #body
/// ]
///
/// #show: template
///
/// = Introduction
/// ...
/// ```
///
/// Here, Typst first processes the body of the document after the show rule,
/// sees the `Introduction` heading, then passes the resulting content to the
/// `template` function and only then sees the `Outline`. Just counting up would
/// number the `Introduction` with `1` and the `Outline` with `2`.
///
/// # Managing state in Typst { #state-in-typst }
/// So what do we do instead? We use Typst's state management system. Calling
/// the `state` function with an identifying string key and an optional initial
/// value gives you a state value which exposes a few function. The two most
/// important ones are `get` and `update`:
///
/// - The [`get`]($state.get) function retrieves the current value of the state.
///   Because the value can vary over the course of the document, it is a
///   _contextual_ function that can only be used when [context]($context) is
///   available.
///
/// - The [`update`]($state.update) function modifies the state. You can give it
///   any value. If given a non-function value, it sets the state to that value.
///   If given a function, that function receives the previous state and has to
///   return the new state.
///
/// Our initial example would now look like this:
///
/// ```example
/// #let s = state("x", 0)
/// #let compute(expr) = [
///   #s.update(x =>
///     eval(expr.replace("x", str(x)))
///   )
///   New value is #context s.get().
/// ]
///
/// #compute("10") \
/// #compute("x + 3") \
/// #compute("x * 2") \
/// #compute("x - 5")
/// ```
///
/// State managed by Typst is always updated in layout order, not in evaluation
/// order. The `update` method returns content and its effect occurs at the
/// position where the returned content is inserted into the document.
///
/// As a result, we can now also store some of the computations in variables,
/// but they still show the correct results:
///
/// ```example
/// >>> #let s = state("x", 0)
/// >>> #let compute(expr) = [
/// >>>   #s.update(x =>
/// >>>     eval(expr.replace("x", str(x)))
/// >>>   )
/// >>>   New value is #context s.get().
/// >>> ]
/// <<< ...
///
/// #let more = [
///   #compute("x * 2") \
///   #compute("x - 5")
/// ]
///
/// #compute("10") \
/// #compute("x + 3") \
/// #more
/// ```
///
/// This example is of course a bit silly, but in practice this is often exactly
/// what you want! A good example are heading counters, which is why Typst's
/// [counting system]($counter) is very similar to its state system.
///
/// # Time Travel
/// By using Typst's state management system you also get time travel
/// capabilities! We can find out what the value of the state will be at any
/// position in the document from anywhere else. In particular, the `at` method
/// gives us the value of the state at any particular location and the `final`
/// methods gives us the value of the state at the end of the document.
///
/// ```example
/// >>> #let s = state("x", 0)
/// >>> #let compute(expr) = [
/// >>>   #s.update(x => {
/// >>>     eval(expr.replace("x", str(x)))
/// >>>   })
/// >>>   New value is #context s.get().
/// >>> ]
/// <<< ...
///
/// Value at `<here>` is
/// #context s.at(<here>)
///
/// #compute("10") \
/// #compute("x + 3") \
/// *Here.* <here> \
/// #compute("x * 2") \
/// #compute("x - 5")
/// ```
///
/// # A word of caution { #caution }
/// To resolve the values of all states, Typst evaluates parts of your code
/// multiple times. However, there is no guarantee that your state manipulation
/// can actually be completely resolved.
///
/// For instance, if you generate state updates depending on the final value of
/// a state, the results might never converge. The example below illustrates
/// this. We initialize our state with `1` and then update it to its own final
/// value plus 1. So it should be `2`, but then its final value is `2`, so it
/// should be `3`, and so on. This example displays a finite value because Typst
/// simply gives up after a few attempts.
///
/// ```example
/// // This is bad!
/// #let s = state("x", 1)
/// #context s.update(s.final() + 1)
/// #context s.get()
/// ```
///
/// In general, you should try not to generate state updates from within context
/// expressions. If possible, try to express your updates as non-contextual
/// values or functions that compute the new value from the previous value.
/// Sometimes, it cannot be helped, but in those cases it is up to you to ensure
/// that the result converges.
#[ty(scope)]
#[derive(Debug, Clone, PartialEq, Hash)]
pub struct State {
    /// The key that identifies the state.
    key: Str,
    /// The initial value of the state.
    init: Value,
}

impl State {
    /// Create a new state identified by a key.
    pub fn new(key: Str, init: Value) -> State {
        Self { key, init }
    }

    /// Get the value of the state at the given location.
    pub fn at_loc(&self, engine: &mut Engine, loc: Location) -> SourceResult<Value> {
        let sequence = self.sequence(engine)?;
        let offset = engine.introspector.query_count_before(&self.selector(), loc);
        Ok(sequence[offset].clone())
    }

    /// Produce the whole sequence of states.
    ///
    /// This has to happen just once for all states, cutting down the number
    /// of state updates from quadratic to linear.
    fn sequence(&self, engine: &mut Engine) -> SourceResult<EcoVec<Value>> {
        self.sequence_impl(
            engine.world,
            engine.introspector,
            engine.traced,
            TrackedMut::reborrow_mut(&mut engine.sink),
            engine.route.track(),
        )
    }

    /// Memoized implementation of `sequence`.
    #[comemo::memoize]
    fn sequence_impl(
        &self,
        world: Tracked<dyn World + '_>,
        introspector: Tracked<Introspector>,
        traced: Tracked<Traced>,
        sink: TrackedMut<Sink>,
        route: Tracked<Route>,
    ) -> SourceResult<EcoVec<Value>> {
        let mut engine = Engine {
            world,
            introspector,
            traced,
            sink,
            route: Route::extend(route).unnested(),
        };
        let mut state = self.init.clone();
        let mut stops = eco_vec![state.clone()];

        for elem in introspector.query(&self.selector()) {
            let elem = elem.to_packed::<StateUpdateElem>().unwrap();
            match elem.update() {
                StateUpdate::Set(value) => state = value.clone(),
                StateUpdate::Func(func) => {
                    state = func.call(&mut engine, Context::none().track(), [state])?
                }
            }
            stops.push(state.clone());
        }

        Ok(stops)
    }

    /// The selector for this state's updates.
    fn selector(&self) -> Selector {
        select_where!(StateUpdateElem, Key => self.key.clone())
    }
}

#[scope]
impl State {
    /// Create a new state identified by a key.
    #[func(constructor)]
    pub fn construct(
        /// The key that identifies this state.
        key: Str,
        /// The initial value of the state.
        #[default]
        init: Value,
    ) -> State {
        Self::new(key, init)
    }

    /// Retrieves the value of the state at the current location.
    ///
    /// This is equivalent to `{state.at(here())}`.
    #[func(contextual)]
    pub fn get(
        &self,
        /// The engine.
        engine: &mut Engine,
        /// The callsite context.
        context: Tracked<Context>,
        /// The callsite span.
        span: Span,
    ) -> SourceResult<Value> {
        let loc = context.location().at(span)?;
        self.at_loc(engine, loc)
    }

    /// Retrieves the value of the state at the given selector's unique match.
    ///
    /// The `selector` must match exactly one element in the document. The most
    /// useful kinds of selectors for this are [labels]($label) and
    /// [locations]($location).
    ///
    /// _Compatibility:_ For compatibility with Typst 0.10 and lower, this
    /// function also works without a known context if the `selector` is a
    /// location. This behaviour will be removed in a future release.
    #[func(contextual)]
    pub fn at(
        &self,
        /// The engine.
        engine: &mut Engine,
        /// The callsite context.
        context: Tracked<Context>,
        /// The callsite span.
        span: Span,
        /// The place at which the state's value should be retrieved.
        selector: LocatableSelector,
    ) -> SourceResult<Value> {
        let loc = selector.resolve_unique(engine.introspector, context).at(span)?;
        self.at_loc(engine, loc)
    }

    /// Retrieves the value of the state at the end of the document.
    #[func(contextual)]
    pub fn final_(
        &self,
        /// The engine.
        engine: &mut Engine,
        /// The callsite context.
        context: Tracked<Context>,
        /// The callsite span.
        span: Span,
        /// _Compatibility:_ This argument only exists for compatibility with
        /// Typst 0.10 and lower and shouldn't be used anymore.
        #[default]
        location: Option<Location>,
    ) -> SourceResult<Value> {
        if location.is_none() {
            context.location().at(span)?;
        }

        let sequence = self.sequence(engine)?;
        Ok(sequence.last().unwrap().clone())
    }

    /// Update the value of the state.
    ///
    /// The update will be in effect at the position where the returned content
    /// is inserted into the document. If you don't put the output into the
    /// document, nothing happens! This would be the case, for example, if you
    /// write `{let _ = state("key").update(7)}`. State updates are always
    /// applied in layout order and in that case, Typst wouldn't know when to
    /// update the state.
    #[func]
    pub fn update(
        self,
        /// The span of the `update` call.
        span: Span,
        /// If given a non function-value, sets the state to that value. If
        /// given a function, that function receives the previous state and has
        /// to return the new state.
        update: StateUpdate,
    ) -> Content {
        StateUpdateElem::new(self.key, update).pack().spanned(span)
    }

    /// Displays the current value of the state.
    ///
    /// **Deprecation planned:** Use [`get`]($state.get) instead.
    #[func]
    pub fn display(
        self,
        /// The span of the `display` call.
        span: Span,
        /// A function which receives the value of the state and can return
        /// arbitrary content which is then displayed. If this is omitted, the
        /// value is directly displayed.
        #[default]
        func: Option<Func>,
    ) -> Content {
        StateDisplayElem::new(self, func).pack().spanned(span)
    }
}

impl Repr for State {
    fn repr(&self) -> EcoString {
        eco_format!("state({}, {})", self.key.repr(), self.init.repr())
    }
}

/// An update to perform on a state.
#[derive(Debug, Clone, PartialEq, Hash)]
pub enum StateUpdate {
    /// Set the state to the specified value.
    Set(Value),
    /// Apply the given function to the state.
    Func(Func),
}

cast! {
    StateUpdate,
    v: Func => Self::Func(v),
    v: Value => Self::Set(v),
}

/// Executes a display of a state.
#[elem(Construct, Locatable, Show)]
struct StateUpdateElem {
    /// The key that identifies the state.
    #[required]
    key: Str,

    /// The update to perform on the state.
    #[required]
    #[internal]
    update: StateUpdate,
}

impl Construct for StateUpdateElem {
    fn construct(_: &mut Engine, args: &mut Args) -> SourceResult<Content> {
        bail!(args.span, "cannot be constructed manually");
    }
}

impl Show for Packed<StateUpdateElem> {
    fn show(&self, _: &mut Engine, _: StyleChain) -> SourceResult<Content> {
        Ok(Content::empty())
    }
}

/// Executes a display of a state.
///
/// **Deprecation planned.**
#[elem(Construct, Locatable, Show)]
struct StateDisplayElem {
    /// The state.
    #[required]
    #[internal]
    state: State,

    /// The function to display the state with.
    #[required]
    #[internal]
    func: Option<Func>,
}

impl Show for Packed<StateDisplayElem> {
    #[typst_macros::time(name = "state.display", span = self.span())]
    fn show(&self, engine: &mut Engine, styles: StyleChain) -> SourceResult<Content> {
        let location = self.location().unwrap();
        let context = Context::new(Some(location), Some(styles));
        let value = self.state().at_loc(engine, location)?;
        Ok(match self.func() {
            Some(func) => func.call(engine, context.track(), [value])?.display(),
            None => value.display(),
        })
    }
}

impl Construct for StateDisplayElem {
    fn construct(_: &mut Engine, args: &mut Args) -> SourceResult<Content> {
        bail!(args.span, "cannot be constructed manually");
    }
}<|MERGE_RESOLUTION|>--- conflicted
+++ resolved
@@ -2,22 +2,13 @@
 use ecow::{eco_format, eco_vec, EcoString, EcoVec};
 
 use crate::diag::{bail, At, SourceResult};
-<<<<<<< HEAD
-use crate::engine::{Engine, Route};
-=======
 use crate::engine::{Engine, Route, Sink, Traced};
->>>>>>> 9a45d948
 use crate::foundations::{
     cast, elem, func, scope, select_where, ty, Args, Construct, Content, Context, Func,
     LocatableSelector, NativeElement, Packed, Repr, Selector, Show, Str, StyleChain,
     Value,
 };
-<<<<<<< HEAD
-use crate::introspection::{Introspector, Locatable, Location, Locator};
-use crate::lang::Tracer;
-=======
 use crate::introspection::{Introspector, Locatable, Location};
->>>>>>> 9a45d948
 use crate::syntax::Span;
 use crate::World;
 
