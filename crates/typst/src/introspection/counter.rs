--- conflicted
+++ resolved
@@ -6,22 +6,13 @@
 use smallvec::{smallvec, SmallVec};
 
 use crate::diag::{bail, At, HintedStrResult, SourceResult};
-<<<<<<< HEAD
-use crate::engine::{Engine, Route};
-=======
 use crate::engine::{Engine, Route, Sink, Traced};
->>>>>>> 9a45d948
 use crate::foundations::{
     cast, elem, func, scope, select_where, ty, Args, Array, Construct, Content, Context,
     Element, Func, IntoValue, Label, LocatableSelector, NativeElement, Packed, Repr,
     Selector, Show, Smart, Str, StyleChain, Value,
 };
-<<<<<<< HEAD
-use crate::introspection::{Introspector, Locatable, Location, Locator};
-use crate::lang::Tracer;
-=======
 use crate::introspection::{Introspector, Locatable, Location};
->>>>>>> 9a45d948
 use crate::layout::{Frame, FrameItem, PageElem};
 use crate::math::EquationElem;
 use crate::model::{FigureElem, HeadingElem, Numbering, NumberingPattern};
