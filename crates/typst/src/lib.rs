--- conflicted
+++ resolved
@@ -63,22 +63,12 @@
 use ecow::{EcoString, EcoVec};
 use typst_timing::{timed, TimingScope};
 
-<<<<<<< HEAD
-use crate::diag::{warning, FileResult, SourceDiagnostic, SourceResult};
-use crate::engine::{Engine, Route};
-=======
 use crate::diag::{warning, FileResult, SourceDiagnostic, SourceResult, Warned};
 use crate::engine::{Engine, Route, Sink, Traced};
->>>>>>> 9a45d948
 use crate::foundations::{
     Array, Bytes, Datetime, Dict, Module, Scope, StyleChain, Styles, Value,
 };
-<<<<<<< HEAD
-use crate::introspection::{Introspector, Locator};
-use crate::lang::Tracer;
-=======
 use crate::introspection::Introspector;
->>>>>>> 9a45d948
 use crate::layout::{Alignment, Dir};
 use crate::model::Document;
 use crate::syntax::package::PackageSpec;
@@ -91,25 +81,6 @@
 ///
 /// - Returns `Ok(document)` if there were no fatal errors.
 /// - Returns `Err(errors)` if there were fatal errors.
-<<<<<<< HEAD
-///
-/// Requires a mutable reference to a tracer. Such a tracer can be created with
-/// `Tracer::new()`. Independently of whether compilation succeeded, calling
-/// `tracer.warnings()` after compilation will return all compiler warnings.
-#[typst_macros::time(name = "compile")]
-pub fn compile(world: &dyn World, tracer: &mut Tracer) -> SourceResult<Document> {
-    // Call `track` on the world just once to keep comemo's ID stable.
-    let world = world.track();
-
-    // Try to evaluate the source file into a module.
-    let module = crate::lang::eval(
-        world,
-        Route::default().track(),
-        tracer.track_mut(),
-        &world.main(),
-    )
-    .map_err(deduplicate)?;
-=======
 #[typst_macros::time]
 pub fn compile(world: &dyn World) -> Warned<SourceResult<Document>> {
     let mut sink = Sink::new();
@@ -117,7 +88,6 @@
         .map_err(deduplicate);
     Warned { output, warnings: sink.warnings() }
 }
->>>>>>> 9a45d948
 
 /// Compiles sources and returns all values and styles observed at the given
 /// `span` during compilation.
@@ -139,11 +109,11 @@
     let styles = StyleChain::new(&library.styles);
 
     // First evaluate the main source file into a module.
-    let content = crate::eval::eval(
+    let content = crate::lang::eval(
         world,
+        Route::default().track(),
         traced,
         sink.track_mut(),
-        Route::default().track(),
         &world.main(),
     )?
     .content();
