--- conflicted
+++ resolved
@@ -97,16 +97,8 @@
 
 /// The error message when a variable is not found.
 #[cold]
-<<<<<<< HEAD
 pub fn unknown_variable(var: &str) -> HintedString {
-    let mut res = HintedString {
-        message: eco_format!("unknown variable: {}", var),
-        hints: vec![],
-    };
-=======
-fn unknown_variable(var: &str) -> HintedString {
     let mut res = HintedString::new(eco_format!("unknown variable: {}", var));
->>>>>>> cc3e9c86
 
     if matches!(var, "none" | "auto" | "false" | "true") {
         res.hint(eco_format!(
