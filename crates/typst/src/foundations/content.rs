use std::any::TypeId;
use std::fmt::{self, Debug, Formatter};
use std::hash::{Hash, Hasher};
use std::iter::{self, Sum};
use std::marker::PhantomData;
use std::ops::{Add, AddAssign, Deref, DerefMut};
use std::slice;
use std::sync::Arc;

use comemo::Tracked;
use ecow::{eco_format, EcoString};
use serde::{Serialize, Serializer};
use smallvec::smallvec;

use crate::diag::{SourceResult, StrResult};
use crate::engine::Engine;
use crate::foundations::{
    elem, func, scope, ty, Context, Dict, Element, Fields, IntoValue, Label,
    NativeElement, Recipe, RecipeIndex, Repr, Selector, Str, Style, StyleChain, Styles,
    Value,
};
use crate::introspection::Location;
use crate::layout::{AlignElem, Alignment, Axes, Length, MoveElem, PadElem, Rel, Sides};
use crate::model::{Destination, EmphElem, LinkElem, StrongElem};
use crate::realize::{Behave, Behaviour};
use crate::syntax::Span;
use crate::text::UnderlineElem;
use crate::utils::{fat, LazyHash, SmallBitSet};

/// A piece of document content.
///
/// This type is at the heart of Typst. All markup you write and most
/// [functions]($function) you call produce content values. You can create a
/// content value by enclosing markup in square brackets. This is also how you
/// pass content to functions.
///
/// # Example
/// ```example
/// Type of *Hello!* is
/// #type([*Hello!*])
/// ```
///
/// Content can be added with the `+` operator,
/// [joined together]($scripting/#blocks) and multiplied with integers. Wherever
/// content is expected, you can also pass a [string]($str) or `{none}`.
///
/// # Representation
/// Content consists of elements with fields. When constructing an element with
/// its _element function,_ you provide these fields as arguments and when you
/// have a content value, you can access its fields with [field access
/// syntax]($scripting/#field-access).
///
/// Some fields are required: These must be provided when constructing an
/// element and as a consequence, they are always available through field access
/// on content of that type. Required fields are marked as such in the
/// documentation.
///
/// Most fields are optional: Like required fields, they can be passed to the
/// element function to configure them for a single element. However, these can
/// also be configured with [set rules]($styling/#set-rules) to apply them to
/// all elements within a scope. Optional fields are only available with field
/// access syntax when they were explicitly passed to the element function, not
/// when they result from a set rule.
///
/// Each element has a default appearance. However, you can also completely
/// customize its appearance with a [show rule]($styling/#show-rules). The show
/// rule is passed the element. It can access the element's field and produce
/// arbitrary content from it.
///
/// In the web app, you can hover over a content variable to see exactly which
/// elements the content is composed of and what fields they have.
/// Alternatively, you can inspect the output of the [`repr`] function.
#[ty(scope, cast)]
#[derive(Clone, Hash)]
#[allow(clippy::derived_hash_with_manual_eq)]
pub struct Content {
    /// The partially element-dependant inner data.
    inner: Arc<Inner<dyn Bounds>>,
    /// The element's source code location.
    span: Span,
}

/// The inner representation behind the `Arc`.
#[derive(Hash)]
struct Inner<T: ?Sized + 'static> {
    /// An optional label attached to the element.
    label: Option<Label>,
    /// The element's location which identifies it in the layouted output.
    location: Option<Location>,
    /// Manages the element during realization.
    /// - If bit 0 is set, the element is prepared.
    /// - If bit n is set, the element is guarded against the n-th show rule
    ///   recipe from the top of the style chain (counting from 1).
    lifecycle: SmallBitSet,
    /// The element's raw data.
    elem: LazyHash<T>,
}

impl Content {
    /// Creates a new content from an element.
    pub fn new<T: NativeElement>(elem: T) -> Self {
        Self {
            inner: Arc::new(Inner {
                label: None,
                location: None,
                lifecycle: SmallBitSet::new(),
                elem: elem.into(),
            }),
            span: Span::detached(),
        }
    }

    /// Creates a new empty sequence content.
    pub fn empty() -> Self {
        Self::new(SequenceElem::default())
    }

    /// Get the element of this content.
    pub fn elem(&self) -> Element {
        self.inner.elem.dyn_elem()
    }

    /// Get the span of the content.
    pub fn span(&self) -> Span {
        self.span
    }

    /// Set the span of the content.
    pub fn spanned(mut self, span: Span) -> Self {
        if self.span.is_detached() {
            self.span = span;
        }
        self
    }

    /// Get the label of the content.
    pub fn label(&self) -> Option<Label> {
        self.inner.label
    }

<<<<<<< HEAD
    /// Set the label of the content.
    pub fn set_label(&mut self, label: Label) {
        self.make_mut().label = Some(label);
    }

    /// Set the label of the content.
=======
    /// Attach a label to the content.
>>>>>>> 3b32aa79
    pub fn labelled(mut self, label: Label) -> Self {
        self.set_label(label);
        self
    }

    /// Set the label of the content.
    pub fn set_label(&mut self, label: Label) {
        self.make_mut().label = Some(label);
    }

    /// Assigns a location to the content.
    ///
    /// This identifies the content and e.g. makes it linkable by
    /// `.linked(Destination::Location(loc))`.
    ///
    /// Useful in combination with [`Location::variant`].
    pub fn located(mut self, loc: Location) -> Self {
        self.set_location(loc);
        self
    }

    /// Set the location of the content.
    pub fn set_location(&mut self, location: Location) {
        self.make_mut().location = Some(location);
    }

    /// Check whether a show rule recipe is disabled.
    pub fn is_guarded(&self, index: RecipeIndex) -> bool {
        self.inner.lifecycle.contains(index.0)
    }

    /// Disable a show rule recipe.
    pub fn guarded(mut self, index: RecipeIndex) -> Self {
        self.make_mut().lifecycle.insert(index.0);
        self
    }

    /// Whether this content has already been prepared.
    pub fn is_prepared(&self) -> bool {
        self.inner.lifecycle.contains(0)
    }

    /// Mark this content as prepared.
    pub fn mark_prepared(&mut self) {
        self.make_mut().lifecycle.insert(0);
    }

    /// How this element interacts with other elements in a stream.
    pub fn behaviour(&self) -> Behaviour {
        self.with::<dyn Behave>()
            .map_or(Behaviour::Supportive, Behave::behaviour)
    }

    /// Get a field by ID.
    ///
    /// This is the preferred way to access fields. However, you can only use it
    /// if you have set the field IDs yourself or are using the field IDs
    /// generated by the `#[elem]` macro.
    pub fn get(
        &self,
        id: u8,
        styles: Option<StyleChain>,
    ) -> Result<Value, FieldAccessError> {
        if id == 255 {
            if let Some(label) = self.label() {
                return Ok(label.into_value());
            }
        }
        match styles {
            Some(styles) => self.inner.elem.field_with_styles(id, styles),
            None => self.inner.elem.field(id),
        }
    }

    /// Get a field by name.
    ///
    /// If you have access to the field IDs of the element, use [`Self::get`]
    /// instead.
    pub fn get_by_name(&self, name: &str) -> Result<Value, FieldAccessError> {
        if name == "label" {
            if let Some(label) = self.label() {
                return Ok(label.into_value());
            }
        }
        let id = self.elem().field_id(name).ok_or(FieldAccessError::Unknown)?;
        self.get(id, None)
    }

    /// Get a field by ID, returning a missing field error if it does not exist.
    ///
    /// This is the preferred way to access fields. However, you can only use it
    /// if you have set the field IDs yourself or are using the field IDs
    /// generated by the `#[elem]` macro.
    pub fn field(&self, id: u8) -> StrResult<Value> {
        self.get(id, None)
            .map_err(|e| e.message(self, self.elem().field_name(id).unwrap()))
    }

    /// Get a field by name, returning a missing field error if it does not
    /// exist.
    ///
    /// If you have access to the field IDs of the element, use [`Self::field`]
    /// instead.
    pub fn field_by_name(&self, name: &str) -> StrResult<Value> {
        self.get_by_name(name).map_err(|e| e.message(self, name))
    }

    /// Resolve all fields with the styles and save them in-place.
    pub fn materialize(&mut self, styles: StyleChain) {
        self.make_mut().elem.materialize(styles);
    }

    /// Create a new sequence element from multiples elements.
    pub fn sequence(iter: impl IntoIterator<Item = Self>) -> Self {
        let mut iter = iter.into_iter();
        let Some(first) = iter.next() else { return Self::empty() };
        let Some(second) = iter.next() else { return first };
        SequenceElem::new(
            std::iter::once(first)
                .chain(std::iter::once(second))
                .chain(iter)
                .collect(),
        )
        .into()
    }

    /// Whether the contained element is of type `T`.
    pub fn is<T: NativeElement>(&self) -> bool {
        self.inner.elem.dyn_type_id() == TypeId::of::<T>()
    }

    /// Downcasts the element to a packed value.
    pub fn to_packed<T: NativeElement>(&self) -> Option<&Packed<T>> {
        Packed::from_ref(self)
    }

    /// Downcasts the element to a mutable packed value.
    pub fn to_packed_mut<T: NativeElement>(&mut self) -> Option<&mut Packed<T>> {
        Packed::from_mut(self)
    }

    /// Downcasts the element into an owned packed value.
    pub fn into_packed<T: NativeElement>(self) -> Result<Packed<T>, Self> {
        Packed::from_owned(self)
    }

    /// Extract the raw underlying element.
    pub fn unpack<T: NativeElement>(self) -> Result<T, Self> {
        self.into_packed::<T>().map(Packed::unpack)
    }

    /// Makes sure the content is not shared and returns a mutable reference to
    /// the inner data.
    fn make_mut(&mut self) -> &mut Inner<dyn Bounds> {
        let arc = &mut self.inner;
        if Arc::strong_count(arc) > 1 || Arc::weak_count(arc) > 0 {
            *self = arc.elem.dyn_clone(arc, self.span);
        }
        Arc::get_mut(&mut self.inner).unwrap()
    }

    /// Whether the contained element has the given capability.
    pub fn can<C>(&self) -> bool
    where
        C: ?Sized + 'static,
    {
        self.elem().can::<C>()
    }

    /// Cast to a trait object if the contained element has the given
    /// capability.
    pub fn with<C>(&self) -> Option<&C>
    where
        C: ?Sized + 'static,
    {
        // Safety: The vtable comes from the `Capable` implementation which
        // guarantees to return a matching vtable for `Packed<T>` and `C`.
        // Since any `Packed<T>` is a repr(transparent) `Content`, we can also
        // use a `*const Content` pointer.
        let vtable = self.elem().vtable()(TypeId::of::<C>())?;
        let data = self as *const Content as *const ();
        Some(unsafe { &*fat::from_raw_parts(data, vtable.as_ptr()) })
    }

    /// Cast to a mutable trait object if the contained element has the given
    /// capability.
    pub fn with_mut<C>(&mut self) -> Option<&mut C>
    where
        C: ?Sized + 'static,
    {
        // Safety: The vtable comes from the `Capable` implementation which
        // guarantees to return a matching vtable for `Packed<T>` and `C`.
        // Since any `Packed<T>` is a repr(transparent) `Content`, we can also
        // use a `*const Content` pointer.
        //
        // The resulting trait object contains an `&mut Packed<T>`. We do _not_
        // need to ensure that we hold the only reference to the `Arc` here
        // because `Packed<T>`'s DerefMut impl will take care of that if
        // mutable access is required.
        let vtable = self.elem().vtable()(TypeId::of::<C>())?;
        let data = self as *mut Content as *mut ();
        Some(unsafe { &mut *fat::from_raw_parts_mut(data, vtable.as_ptr()) })
    }

    /// Whether the content is an empty sequence.
    pub fn is_empty(&self) -> bool {
        let Some(sequence) = self.to_packed::<SequenceElem>() else {
            return false;
        };

        sequence.children.is_empty()
    }

    /// Also auto expands sequence of sequences into flat sequence
    pub fn sequence_recursive_for_each<'a>(&'a self, f: &mut impl FnMut(&'a Self)) {
        if let Some(sequence) = self.to_packed::<SequenceElem>() {
            for child in &sequence.children {
                child.sequence_recursive_for_each(f);
            }
        } else {
            f(self);
        }
    }

    /// Style this content with a recipe, eagerly applying it if possible.
    pub fn styled_with_recipe(
        self,
        engine: &mut Engine,
        context: Tracked<Context>,
        recipe: Recipe,
    ) -> SourceResult<Self> {
        if recipe.selector.is_none() {
            recipe.apply(engine, context, self)
        } else {
            Ok(self.styled(recipe))
        }
    }

    /// Repeat this content `count` times.
    pub fn repeat(&self, count: usize) -> Self {
        Self::sequence(std::iter::repeat_with(|| self.clone()).take(count))
    }

    /// Style this content with a style entry.
    pub fn styled(mut self, style: impl Into<Style>) -> Self {
        if let Some(style_elem) = self.to_packed_mut::<StyledElem>() {
            style_elem.styles.apply_one(style.into());
            self
        } else {
            self.styled_with_map(style.into().into())
        }
    }

    /// Style this content with a full style map.
    pub fn styled_with_map(mut self, styles: Styles) -> Self {
        if styles.is_empty() {
            return self;
        }

        if let Some(style_elem) = self.to_packed_mut::<StyledElem>() {
            style_elem.styles.apply(styles);
            self
        } else {
            StyledElem::new(self, styles).into()
        }
    }

    /// Style this content with a full style map in-place.
    pub fn style_in_place(&mut self, styles: Styles) {
        if styles.is_empty() {
            return;
        }

        if let Some(style_elem) = self.to_packed_mut::<StyledElem>() {
            style_elem.styles.apply(styles);
        } else {
            *self = StyledElem::new(std::mem::take(self), styles).into();
        }
    }

    /// Queries the content tree for all elements that match the given selector.
    ///
    /// Elements produced in `show` rules will not be included in the results.
    pub fn query(&self, selector: Selector) -> Vec<Content> {
        let mut results = Vec::new();
        self.traverse(&mut |element| {
            if selector.matches(&element, None) {
                results.push(element);
            }
        });
        results
    }

    /// Queries the content tree for the first element that match the given
    /// selector.
    ///
    /// Elements produced in `show` rules will not be included in the results.
    pub fn query_first(&self, selector: Selector) -> Option<Content> {
        let mut result = None;
        self.traverse(&mut |element| {
            if result.is_none() && selector.matches(&element, None) {
                result = Some(element);
            }
        });
        result
    }

    /// Extracts the plain text of this content.
    pub fn plain_text(&self) -> EcoString {
        let mut text = EcoString::new();
        self.traverse(&mut |element| {
            if let Some(textable) = element.with::<dyn PlainText>() {
                textable.plain_text(&mut text);
            }
        });
        text
    }

    /// Traverse this content.
    fn traverse<F>(&self, f: &mut F)
    where
        F: FnMut(Content),
    {
        f(self.clone());

        self.inner
            .elem
            .fields()
            .into_iter()
            .for_each(|(_, value)| walk_value(value, f));

        /// Walks a given value to find any content that matches the selector.
        fn walk_value<F>(value: Value, f: &mut F)
        where
            F: FnMut(Content),
        {
            match value {
                Value::Content(content) => content.traverse(f),
                Value::Array(array) => {
                    for value in array {
                        walk_value(value, f);
                    }
                }
                _ => {}
            }
        }
    }
}

impl Content {
    /// Strongly emphasize this content.
    pub fn strong(self) -> Self {
        StrongElem::new(self).pack()
    }

    /// Emphasize this content.
    pub fn emph(self) -> Self {
        EmphElem::new(self).pack()
    }

    /// Underline this content.
    pub fn underlined(self) -> Self {
        UnderlineElem::new(self).pack()
    }

    /// Link the content somewhere.
    pub fn linked(self, dest: Destination) -> Self {
        self.styled(LinkElem::set_dests(smallvec![dest]))
    }

    /// Set alignments for this content.
    pub fn aligned(self, align: Alignment) -> Self {
        self.styled(AlignElem::set_alignment(align))
    }

    /// Pad this content at the sides.
    pub fn padded(self, padding: Sides<Rel<Length>>) -> Self {
        PadElem::new(self)
            .with_left(padding.left)
            .with_top(padding.top)
            .with_right(padding.right)
            .with_bottom(padding.bottom)
            .pack()
    }

    /// Transform this content's contents without affecting layout.
    pub fn moved(self, delta: Axes<Rel<Length>>) -> Self {
        MoveElem::new(self).with_dx(delta.x).with_dy(delta.y).pack()
    }
}

#[scope]
impl Content {
    /// The content's element function. This function can be used to create the element
    /// contained in this content. It can be used in set and show rules for the
    /// element. Can be compared with global functions to check whether you have
    /// a specific
    /// kind of element.
    #[func]
    pub fn func(&self) -> Element {
        self.elem()
    }

    /// Whether the content has the specified field.
    #[func]
    pub fn has(
        &self,
        /// The field to look for.
        field: Str,
    ) -> bool {
        if field.as_str() == "label" {
            return self.label().is_some();
        }

        let Some(id) = self.elem().field_id(&field) else {
            return false;
        };

        self.inner.elem.has(id)
    }

    /// Access the specified field on the content. Returns the default value if
    /// the field does not exist or fails with an error if no default value was
    /// specified.
    #[func]
    pub fn at(
        &self,
        /// The field to access.
        field: Str,
        /// A default value to return if the field does not exist.
        #[named]
        default: Option<Value>,
    ) -> StrResult<Value> {
        self.get_by_name(&field)
            .or_else(|e| default.ok_or(e))
            .map_err(|e| e.message_no_default(self, &field))
    }

    /// Returns the fields of this content.
    ///
    /// ```example
    /// #rect(
    ///   width: 10cm,
    ///   height: 10cm,
    /// ).fields()
    /// ```
    #[func]
    pub fn fields(&self) -> Dict {
        let mut dict = self.inner.elem.fields();
        if let Some(label) = self.label() {
            dict.insert("label".into(), label.into_value());
        }
        dict
    }

    /// The location of the content. This is only available on content returned
    /// by [query] or provided by a [show rule]($reference/styling/#show-rules),
    /// for other content it will be `{none}`. The resulting location can be
    /// used with [counters]($counter), [state] and [queries]($query).
    #[func]
    pub fn location(&self) -> Option<Location> {
        self.inner.location
    }
}

impl Default for Content {
    fn default() -> Self {
        Self::empty()
    }
}

impl Debug for Content {
    fn fmt(&self, f: &mut Formatter) -> fmt::Result {
        self.inner.elem.fmt(f)
    }
}

impl<T: NativeElement> From<T> for Content {
    fn from(value: T) -> Self {
        Self::new(value)
    }
}

impl PartialEq for Content {
    fn eq(&self, other: &Self) -> bool {
        // Additional short circuit for different elements.
        self.elem() == other.elem() && self.inner.elem.dyn_eq(other)
    }
}

impl Repr for Content {
    fn repr(&self) -> EcoString {
        self.inner.elem.repr()
    }
}

impl Add for Content {
    type Output = Self;

    fn add(self, mut rhs: Self) -> Self::Output {
        let mut lhs = self;
        match (lhs.to_packed_mut::<SequenceElem>(), rhs.to_packed_mut::<SequenceElem>()) {
            (Some(seq_lhs), Some(rhs)) => {
                seq_lhs.children.extend(rhs.children.iter().cloned());
                lhs
            }
            (Some(seq_lhs), None) => {
                seq_lhs.children.push(rhs);
                lhs
            }
            (None, Some(rhs_seq)) => {
                rhs_seq.children.insert(0, lhs);
                rhs
            }
            (None, None) => Self::sequence([lhs, rhs]),
        }
    }
}

impl<'a> Add<&'a Self> for Content {
    type Output = Self;

    fn add(self, rhs: &'a Self) -> Self::Output {
        let mut lhs = self;
        match (lhs.to_packed_mut::<SequenceElem>(), rhs.to_packed::<SequenceElem>()) {
            (Some(seq_lhs), Some(rhs)) => {
                seq_lhs.children.extend(rhs.children.iter().cloned());
                lhs
            }
            (Some(seq_lhs), None) => {
                seq_lhs.children.push(rhs.clone());
                lhs
            }
            (None, Some(_)) => {
                let mut rhs = rhs.clone();
                rhs.to_packed_mut::<SequenceElem>().unwrap().children.insert(0, lhs);
                rhs
            }
            (None, None) => Self::sequence([lhs, rhs.clone()]),
        }
    }
}

impl AddAssign for Content {
    fn add_assign(&mut self, rhs: Self) {
        *self = std::mem::take(self) + rhs;
    }
}

impl AddAssign<&Self> for Content {
    fn add_assign(&mut self, rhs: &Self) {
        *self = std::mem::take(self) + rhs;
    }
}

impl Sum for Content {
    fn sum<I: Iterator<Item = Self>>(iter: I) -> Self {
        Self::sequence(iter)
    }
}

impl Serialize for Content {
    fn serialize<S>(&self, serializer: S) -> Result<S::Ok, S::Error>
    where
        S: Serializer,
    {
        serializer.collect_map(
            iter::once(("func".into(), self.func().name().into_value()))
                .chain(self.fields()),
        )
    }
}

/// The trait that combines all the other traits into a trait object.
trait Bounds: Debug + Repr + Fields + Send + Sync + 'static {
    fn dyn_type_id(&self) -> TypeId;
    fn dyn_elem(&self) -> Element;
    fn dyn_clone(&self, inner: &Inner<dyn Bounds>, span: Span) -> Content;
    fn dyn_hash(&self, hasher: &mut dyn Hasher);
    fn dyn_eq(&self, other: &Content) -> bool;
}

impl<T: NativeElement> Bounds for T {
    fn dyn_type_id(&self) -> TypeId {
        TypeId::of::<Self>()
    }

    fn dyn_elem(&self) -> Element {
        Self::elem()
    }

    fn dyn_clone(&self, inner: &Inner<dyn Bounds>, span: Span) -> Content {
        Content {
            inner: Arc::new(Inner {
                label: inner.label,
                location: inner.location,
                lifecycle: inner.lifecycle.clone(),
                elem: LazyHash::reuse(self.clone(), &inner.elem),
            }),
            span,
        }
    }

    fn dyn_hash(&self, mut state: &mut dyn Hasher) {
        TypeId::of::<Self>().hash(&mut state);
        self.hash(&mut state);
    }

    fn dyn_eq(&self, other: &Content) -> bool {
        let Some(other) = other.to_packed::<Self>() else {
            return false;
        };
        *self == **other
    }
}

impl Hash for dyn Bounds {
    fn hash<H: Hasher>(&self, state: &mut H) {
        self.dyn_hash(state);
    }
}

/// A packed element of a static type.
#[derive(Clone, PartialEq, Hash)]
#[repr(transparent)]
pub struct Packed<T: NativeElement>(
    /// Invariant: Must be of type `T`.
    Content,
    PhantomData<T>,
);

impl<T: NativeElement> Packed<T> {
    /// Pack element while retaining its static type.
    pub fn new(element: T) -> Self {
        // Safety: The element is known to be of type `T`.
        Packed(element.pack(), PhantomData)
    }

    /// Try to cast type-erased content into a statically known packed element.
    pub fn from_ref(content: &Content) -> Option<&Self> {
        if content.is::<T>() {
            // Safety:
            // - We have checked the type.
            // - Packed<T> is repr(transparent).
            return Some(unsafe { std::mem::transmute::<&Content, &Packed<T>>(content) });
        }
        None
    }

    /// Try to cast type-erased content into a statically known packed element.
    pub fn from_mut(content: &mut Content) -> Option<&mut Self> {
        if content.is::<T>() {
            // Safety:
            // - We have checked the type.
            // - Packed<T> is repr(transparent).
            return Some(unsafe {
                std::mem::transmute::<&mut Content, &mut Packed<T>>(content)
            });
        }
        None
    }

    /// Try to cast type-erased content into a statically known packed element.
    pub fn from_owned(content: Content) -> Result<Self, Content> {
        if content.is::<T>() {
            // Safety:
            // - We have checked the type.
            // - Packed<T> is repr(transparent).
            return Ok(unsafe { std::mem::transmute::<Content, Packed<T>>(content) });
        }
        Err(content)
    }

    /// Pack back into content.
    pub fn pack(self) -> Content {
        self.0
    }

    /// Extract the raw underlying element.
    pub fn unpack(self) -> T {
        // This function doesn't yet need owned self, but might in the future.
        (*self).clone()
    }

    /// The element's span.
    pub fn span(&self) -> Span {
        self.0.span()
    }

    /// Set the span of the element.
    pub fn spanned(self, span: Span) -> Self {
        Self(self.0.spanned(span), PhantomData)
    }

    /// Accesses the label of the element.
    pub fn label(&self) -> Option<Label> {
        self.0.label()
    }

    /// Accesses the location of the element.
    pub fn location(&self) -> Option<Location> {
        self.0.location()
    }

    /// Sets the location of the element.
    pub fn set_location(&mut self, location: Location) {
        self.0.set_location(location);
    }
}

impl<T: NativeElement> AsRef<T> for Packed<T> {
    fn as_ref(&self) -> &T {
        self
    }
}

impl<T: NativeElement> AsMut<T> for Packed<T> {
    fn as_mut(&mut self) -> &mut T {
        self
    }
}

impl<T: NativeElement> Deref for Packed<T> {
    type Target = T;

    fn deref(&self) -> &Self::Target {
        // Safety:
        // - Packed<T> guarantees that the content trait object wraps
        //   an element of type `T`.
        // - This downcast works the same way as dyn Any's does. We can't reuse
        //   that one because we don't want to pay the cost for every deref.
        let elem = &*self.0.inner.elem;
        unsafe { &*(elem as *const dyn Bounds as *const T) }
    }
}

impl<T: NativeElement> DerefMut for Packed<T> {
    fn deref_mut(&mut self) -> &mut Self::Target {
        // Safety:
        // - Packed<T> guarantees that the content trait object wraps
        //   an element of type `T`.
        // - We have guaranteed unique access thanks to `make_mut`.
        // - This downcast works the same way as dyn Any's does. We can't reuse
        //   that one because we don't want to pay the cost for every deref.
        let elem = &mut *self.0.make_mut().elem;
        unsafe { &mut *(elem as *mut dyn Bounds as *mut T) }
    }
}

impl<T: NativeElement + Debug> Debug for Packed<T> {
    fn fmt(&self, f: &mut Formatter) -> fmt::Result {
        self.0.fmt(f)
    }
}

/// A sequence of content.
#[elem(Debug, Repr, PartialEq)]
pub struct SequenceElem {
    /// The elements.
    #[required]
    pub children: Vec<Content>,
}

impl Debug for SequenceElem {
    fn fmt(&self, f: &mut Formatter) -> fmt::Result {
        write!(f, "Sequence ")?;
        f.debug_list().entries(&self.children).finish()
    }
}

impl SequenceElem {
    /// Get a mutable reference to the children of the sequence.
    pub fn children_mut(&mut self) -> slice::IterMut<'_, Content> {
        self.children.iter_mut()
    }

    /// Pushes a new child to the sequence.
    pub fn push(&mut self, child: impl Into<Content>) {
        self.children.push(child.into());
    }

    /// Whether the sequence is empty.
    pub fn is_empty(&self) -> bool {
        self.children.is_empty()
    }

    /// The number of children in the sequence.
    pub fn len(&self) -> usize {
        self.children.len()
    }

    /// Removes the last child from the sequence and returns it.
    pub fn pop(&mut self) -> Option<Content> {
        self.children.pop()
    }
}

// Derive is currently incompatible with `elem` macro.
#[allow(clippy::derivable_impls)]
impl Default for SequenceElem {
    fn default() -> Self {
        Self { children: Default::default() }
    }
}

impl PartialEq for SequenceElem {
    fn eq(&self, other: &Self) -> bool {
        self.children.iter().eq(other.children.iter())
    }
}

impl Repr for SequenceElem {
    fn repr(&self) -> EcoString {
        if self.children.is_empty() {
            "[]".into()
        } else {
            let elements = crate::foundations::repr::pretty_array_like(
                &self.children.iter().map(|c| c.inner.elem.repr()).collect::<Vec<_>>(),
                false,
            );
            eco_format!("sequence{}", elements)
        }
    }
}

/// Content alongside styles.
#[elem(Debug, Repr, PartialEq)]
pub struct StyledElem {
    /// The content.
    #[required]
    pub child: Content,
    /// The styles.
    #[required]
    pub styles: Styles,
}

impl Debug for StyledElem {
    fn fmt(&self, f: &mut Formatter) -> fmt::Result {
        for style in self.styles.iter() {
            writeln!(f, "#{style:?}")?;
        }
        self.child.fmt(f)
    }
}

impl PartialEq for StyledElem {
    fn eq(&self, other: &Self) -> bool {
        self.child == other.child
    }
}

impl Repr for StyledElem {
    fn repr(&self) -> EcoString {
        eco_format!("styled(child: {}, ..)", self.child.repr())
    }
}

/// Tries to extract the plain-text representation of the element.
pub trait PlainText {
    /// Write this element's plain text into the given buffer.
    fn plain_text(&self, text: &mut EcoString);
}

/// An error arising when trying to access a field of content.
#[derive(Debug, Copy, Clone, Eq, PartialEq, Hash)]
pub enum FieldAccessError {
    Unknown,
    Unset,
    Internal,
}

impl FieldAccessError {
    /// Formats the error message given the content and the field name.
    #[cold]
    pub fn message(self, content: &Content, field: &str) -> EcoString {
        let elem_name = content.elem().name();
        match self {
            FieldAccessError::Unknown => {
                eco_format!("{elem_name} does not have field {}", field.repr())
            }
            FieldAccessError::Unset => {
                eco_format!(
                    "field {} in {elem_name} is not known at this point",
                    field.repr()
                )
            }
            FieldAccessError::Internal => {
                eco_format!(
                    "internal error when accessing field {} in {elem_name} – this is a bug",
                    field.repr()
                )
            }
        }
    }

    /// Formats the error message for an `at` calls without a default value.
    #[cold]
    pub fn message_no_default(self, content: &Content, field: &str) -> EcoString {
        let mut msg = self.message(content, field);
        msg.push_str(" and no default was specified");
        msg
    }
}<|MERGE_RESOLUTION|>--- conflicted
+++ resolved
@@ -138,16 +138,12 @@
         self.inner.label
     }
 
-<<<<<<< HEAD
     /// Set the label of the content.
     pub fn set_label(&mut self, label: Label) {
         self.make_mut().label = Some(label);
     }
 
-    /// Set the label of the content.
-=======
     /// Attach a label to the content.
->>>>>>> 3b32aa79
     pub fn labelled(mut self, label: Label) -> Self {
         self.set_label(label);
         self
