use std::collections::HashMap;
use std::fmt::{self, Debug, Formatter};
use std::hash::Hash;
use std::num::NonZeroUsize;

use indexmap::IndexMap;

use super::{Content, Selector};
use crate::diag::StrResult;
use crate::doc::{Frame, FrameItem, Meta, Position};
use crate::eval::{cast_from_value, Value};
use crate::geom::{Point, Transform};
use crate::model::Label;
use crate::util::NonZeroExt;

/// Stably identifies an element in the document across multiple layout passes.
///
/// This struct is created by [`StabilityProvider::locate`].
#[derive(Copy, Clone, Eq, PartialEq, Hash)]
pub struct Location {
    /// The hash of the element.
    hash: u128,
    /// An unique number among elements with the same hash. This is the reason
    /// we need a mutable `StabilityProvider` everywhere.
    disambiguator: usize,
    /// A synthetic location created from another one. This is used for example
    /// in bibliography management to create individual linkable locations for
    /// reference entries from the bibliography's location.
    variant: usize,
}

impl Location {
    /// Produce a variant of this location.
    pub fn variant(mut self, n: usize) -> Self {
        self.variant = n;
        self
    }
}

impl Debug for Location {
    fn fmt(&self, f: &mut Formatter) -> fmt::Result {
        f.pad("..")
    }
}

cast_from_value! {
    Location: "location",
}

/// Provides stable identities to elements.
#[derive(Clone, Default)]
pub struct StabilityProvider {
    hashes: Vec<u128>,
    checkpoints: Vec<usize>,
}

impl StabilityProvider {
    /// Create a new stability provider.
    pub fn new() -> Self {
        Self::default()
    }
}

#[comemo::track]
impl StabilityProvider {
    /// Produce a stable identifier for this call site.
    pub fn locate(&mut self, hash: u128) -> Location {
        let disambiguator = self.hashes.iter().filter(|&&prev| prev == hash).count();
        self.hashes.push(hash);
        Location { hash, disambiguator, variant: 0 }
    }

    /// Create a checkpoint of the state that can be restored.
    pub fn save(&mut self) {
        self.checkpoints.push(self.hashes.len());
    }

    /// Restore the last checkpoint.
    pub fn restore(&mut self) {
        if let Some(checkpoint) = self.checkpoints.pop() {
            self.hashes.truncate(checkpoint);
        }
    }
}

/// Can be queried for elements and their positions.
pub struct Introspector {
    pages: usize,
<<<<<<< HEAD
    elems: Vec<(Content, Position)>,
    /// A small cache of positions for faster lookups in nested queries.
    locations: HashMap<Location, usize>,
=======
    elems: IndexMap<Option<Location>, (Content, Position)>,
>>>>>>> 5bc73be9
    // Indexed by page number.
    page_numberings: Vec<Value>,
}

impl Introspector {
    /// Create a new introspector.
    pub fn new(frames: &[Frame]) -> Self {
        let mut introspector = Self {
            pages: frames.len(),
<<<<<<< HEAD
            elems: vec![],
            locations: HashMap::new(),
=======
            elems: IndexMap::new(),
>>>>>>> 5bc73be9
            page_numberings: vec![],
        };
        for (i, frame) in frames.iter().enumerate() {
            let page = NonZeroUsize::new(1 + i).unwrap();
            introspector.extract(frame, page, Transform::identity());
        }
        introspector
    }

    /// Iterate over all elements.
    pub fn all(&self) -> impl Iterator<Item = &Content> {
        self.elems.values().map(|(elem, _)| elem)
    }

    /// Extract metadata from a frame.
    fn extract(&mut self, frame: &Frame, page: NonZeroUsize, ts: Transform) {
        for (pos, item) in frame.items() {
            match item {
                FrameItem::Group(group) => {
                    let ts = ts
                        .pre_concat(Transform::translate(pos.x, pos.y))
                        .pre_concat(group.transform);
                    self.extract(&group.frame, page, ts);
                }
                FrameItem::Meta(Meta::Elem(content), _)
<<<<<<< HEAD
                    if !content
                        .location()
                        .map_or(false, |loc| self.locations.contains_key(&loc)) =>
                {
                    let pos = pos.transform(ts);
                    self.elems.push((content.clone(), Position { page, point: pos }));
                    self.locations
                        .insert(content.location().unwrap(), self.elems.len() - 1);
=======
                    if !self.elems.contains_key(&content.location()) =>
                {
                    let pos = pos.transform(ts);
                    let ret = self.elems.insert(
                        content.location(),
                        (content.clone(), Position { page, point: pos }),
                    );
                    assert!(ret.is_none(), "duplicate locations");
>>>>>>> 5bc73be9
                }
                FrameItem::Meta(Meta::PageNumbering(numbering), _) => {
                    self.page_numberings.push(numbering.clone());
                }
                _ => {}
            }
        }
    }

    /// Gets the element at the given index.
    pub fn get(&self, index: usize) -> Option<&Content> {
        self.elems.get(index).map(|(elem, _)| elem)
    }
}

#[comemo::track]
impl Introspector {
    /// Whether this introspector is not yet initialized.
    pub fn init(&self) -> bool {
        self.pages > 0
    }

    /// Get an element from the position cache.
    pub fn location(&self, location: &Location) -> Option<usize> {
        self.locations.get(location).copied()
    }

    /// Query for all matching elements.
    pub fn query(&self, selector: Selector) -> Vec<Content> {
        selector.match_iter(self).map(|(_, c)| c.clone()).collect()
    }

    /// Query for all matching elements.
    pub fn query_first(&self, selector: Selector) -> Option<Content> {
        selector.match_iter(self).map(|(_, c)| c.clone()).next()
    }

    /// Query for a unique element with the label.
    pub fn query_label(&self, label: &Label) -> StrResult<Content> {
        let mut found = None;
        for elem in self.all().filter(|elem| elem.label() == Some(label)) {
            if found.is_some() {
                return Err("label occurs multiple times in the document".into());
            }
            found = Some(elem.clone());
        }
        found.ok_or_else(|| "label does not exist in the document".into())
    }

    /// The total number pages.
    pub fn pages(&self) -> NonZeroUsize {
        NonZeroUsize::new(self.pages).unwrap_or(NonZeroUsize::ONE)
    }

    /// Find the page number for the given location.
    pub fn page(&self, location: Location) -> NonZeroUsize {
        self.position(location).page
    }

    /// Gets the page numbering for the given location, if any.
    pub fn page_numbering(&self, location: Location) -> Value {
        let page = self.page(location);
        self.page_numberings.get(page.get() - 1).cloned().unwrap_or_default()
    }

    /// Find the position for the given location.
    pub fn position(&self, location: Location) -> Position {
        self.elems
            .get(&Some(location))
            .map(|(_, loc)| *loc)
            .unwrap_or(Position { page: NonZeroUsize::ONE, point: Point::zero() })
    }
}<|MERGE_RESOLUTION|>--- conflicted
+++ resolved
@@ -1,4 +1,3 @@
-use std::collections::HashMap;
 use std::fmt::{self, Debug, Formatter};
 use std::hash::Hash;
 use std::num::NonZeroUsize;
@@ -86,13 +85,7 @@
 /// Can be queried for elements and their positions.
 pub struct Introspector {
     pages: usize,
-<<<<<<< HEAD
-    elems: Vec<(Content, Position)>,
-    /// A small cache of positions for faster lookups in nested queries.
-    locations: HashMap<Location, usize>,
-=======
     elems: IndexMap<Option<Location>, (Content, Position)>,
->>>>>>> 5bc73be9
     // Indexed by page number.
     page_numberings: Vec<Value>,
 }
@@ -102,12 +95,7 @@
     pub fn new(frames: &[Frame]) -> Self {
         let mut introspector = Self {
             pages: frames.len(),
-<<<<<<< HEAD
-            elems: vec![],
-            locations: HashMap::new(),
-=======
             elems: IndexMap::new(),
->>>>>>> 5bc73be9
             page_numberings: vec![],
         };
         for (i, frame) in frames.iter().enumerate() {
@@ -133,16 +121,6 @@
                     self.extract(&group.frame, page, ts);
                 }
                 FrameItem::Meta(Meta::Elem(content), _)
-<<<<<<< HEAD
-                    if !content
-                        .location()
-                        .map_or(false, |loc| self.locations.contains_key(&loc)) =>
-                {
-                    let pos = pos.transform(ts);
-                    self.elems.push((content.clone(), Position { page, point: pos }));
-                    self.locations
-                        .insert(content.location().unwrap(), self.elems.len() - 1);
-=======
                     if !self.elems.contains_key(&content.location()) =>
                 {
                     let pos = pos.transform(ts);
@@ -151,7 +129,6 @@
                         (content.clone(), Position { page, point: pos }),
                     );
                     assert!(ret.is_none(), "duplicate locations");
->>>>>>> 5bc73be9
                 }
                 FrameItem::Meta(Meta::PageNumbering(numbering), _) => {
                     self.page_numberings.push(numbering.clone());
@@ -159,11 +136,6 @@
                 _ => {}
             }
         }
-    }
-
-    /// Gets the element at the given index.
-    pub fn get(&self, index: usize) -> Option<&Content> {
-        self.elems.get(index).map(|(elem, _)| elem)
     }
 }
 
@@ -176,7 +148,7 @@
 
     /// Get an element from the position cache.
     pub fn location(&self, location: &Location) -> Option<usize> {
-        self.locations.get(location).copied()
+        self.elems.get_index_of(&Some(*location))
     }
 
     /// Query for all matching elements.
