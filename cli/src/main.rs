--- conflicted
+++ resolved
@@ -24,7 +24,6 @@
 use typst::util::{Buffer, PathExt};
 use typst::World;
 use walkdir::WalkDir;
-use clap::{Parser, ArgAction, Subcommand};
 
 type CodespanResult<T> = Result<T, CodespanError>;
 type CodespanError = codespan_reporting::files::Error;
@@ -62,11 +61,7 @@
     Fonts(FontsCommand),
 }
 
-<<<<<<< HEAD
-    /// Compiles the input file into a PDF file
-=======
 /// Compiles the input file into a PDF file
->>>>>>> af3b9192
 #[derive(Debug, Clone, Parser)]
 pub struct CompileCommand {
     /// Path to input Typst file
@@ -74,10 +69,9 @@
 
     /// Path to output PDF file
     output: Option<PathBuf>,
-<<<<<<< HEAD
-}
-
-    /// Watches the input file and recompiles on changes
+}
+
+/// Watches the input file and recompiles on changes
 #[derive(Debug, Clone, Parser)]
 pub struct WatchCommand {
     /// Path to input Typst file
@@ -109,71 +103,12 @@
     /// The root directory for absolute paths.
     root: Option<PathBuf>,
 
-=======
-}
-
-/// Watches the input file and recompiles on changes
-#[derive(Debug, Clone, Parser)]
-pub struct WatchCommand {
-    /// Path to input Typst file
-    input: PathBuf,
-
-    /// Path to output PDF file
-    output: Option<PathBuf>,
-}
-
-/// List all discovered fonts in system and custom font paths
-#[derive(Debug, Clone, Parser)]
-pub struct FontsCommand {
-    /// Add additional directories to search for fonts
-    #[arg(long)]
-    variants: bool,
-}
-
-/// A summary of the input arguments relevant to compilation.
-struct CompileSettings {
-    /// The path to the input file.
-    input: PathBuf,
-
-    /// The path to the output file.
-    output: PathBuf,
-
-    /// Whether to watch the input files for changes.
-    watch: bool,
-
-    /// The root directory for absolute paths.
-    root: Option<PathBuf>,
-
->>>>>>> af3b9192
     /// The paths to search for fonts.
     font_paths: Vec<PathBuf>,
 }
 
 impl CompileSettings {
     /// Create a new compile settings from the field values.
-<<<<<<< HEAD
-    pub fn new(input: PathBuf, output: Option<PathBuf>, watch: bool, root: Option<PathBuf>, font_paths: Vec<PathBuf>) -> Self{
-        let output = match output {
-            Some(path) => path,
-            None => {
-                let mut out = input.clone();
-                out.set_extension("pdf");
-                out
-            },
-        };
-
-        Self {
-            input,
-            output,
-            watch,
-            root,
-            font_paths,
-        }
-    }   
-
-    /// Create a new compile settings from the CLI arguments and a compile command.
-    /// 
-=======
     pub fn new(
         input: PathBuf,
         output: Option<PathBuf>,
@@ -191,7 +126,6 @@
 
     /// Create a new compile settings from the CLI arguments and a compile command.
     ///
->>>>>>> af3b9192
     /// # Panics
     /// Panics if the command is not a compile or watch command.
     pub fn with_arguments(args: CliArguments) -> Self {
@@ -202,62 +136,8 @@
         };
         Self::new(input, output, watch, args.root, args.font_paths)
     }
-
-<<<<<<< HEAD
-    /// Compile the input file into the output file.
-    pub fn compile(self) -> StrResult<()> {
-        compile(self)
-    }
-}
-
-struct FontsSettings {
-    /// The font paths
-    font_paths: Vec<PathBuf>,
-
-    /// Wether to include font variants
-    variants: bool,
-}
-
-impl FontsSettings {
-    /// Create a new font settings from the field values.
-    pub fn new(font_paths: Vec<PathBuf>, variants: bool) -> Self {
-        Self {
-            font_paths,
-            variants,
-        }
-    }
-
-    /// Create a new font settings from the CLI arguments.
-    /// 
-    /// # Panics
-    /// Panics if the command is not a fonts command.
-    pub fn with_arguments(args: CliArguments) -> Self {
-        match args.command {
-            Command::Fonts(command) => Self::new(args.font_paths, command.variants),
-            _ => unreachable!(),
-        }
-    }
-
-    /// List all discovered fonts in system and custom font paths
-    pub fn fonts(self) -> StrResult<()> {
-        fonts(self)
-    }
-}
-
-/// Entry point.
-fn main() {
-    let arguments = CliArguments::parse();
-
-    let res = match &arguments.command {
-        Command::Compile(_) => CompileSettings::with_arguments(arguments).compile(),
-        Command::Watch(_) => CompileSettings::with_arguments(arguments).compile(),
-        Command::Fonts(_) => FontsSettings::with_arguments(arguments).fonts(),
-    };
-
-    if let Err(msg) = res {
-        print_error(&msg).expect("failed to print error");
-    }
-=======
+}
+
 struct FontsSettings {
     /// The font paths
     font_paths: Vec<PathBuf>,
@@ -298,7 +178,6 @@
     if let Err(msg) = res {
         print_error(&msg).expect("failed to print error");
     }
->>>>>>> af3b9192
 }
 
 /// Print an application-level error (independent from a source file).
